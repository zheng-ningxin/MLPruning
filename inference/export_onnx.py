--- conflicted
+++ resolved
@@ -188,11 +188,7 @@
     # mv.visualize('./bert_encoder')
     # exit()
     data = (dummy_input['input_ids'], dummy_input['attention_mask'], dummy_input['token_type_ids'])
-<<<<<<< HEAD
-    # torch.onnx.export(norm_model, data, os.path.join(onnx_dir, 'bert_ori.onnx'), opset_version=10)
-=======
     #torch.onnx.export(norm_model, data, os.path.join(onnx_dir, 'bert_ori.onnx'), opset_version=10)
->>>>>>> c50b8fb3
     # exit()
     # norm_model = BertForSequenceClassification()
     head_cfg = torch.load('head_prune_cfg')
@@ -204,47 +200,6 @@
     # export_tesa(norm_model, data, './bert_coarse_onnx_with_tesa', torch.load('nni_mask.pth'))
     # exit(-1)
     # print(evaluate(norm_model, tokenizer))
-<<<<<<< HEAD
-    export_block = False
-    if export_block:
-        # get the propagated mask
-        # ms = ModelSpeedup(norm_model.bert.encoder, torch.rand(32, 128, 768), 'nni_encoder_mask.pth')
-        # new_mask = ms.speedup_model()
-
-        # note transformers=3.5.0 torch=1.7.0
-        # note comment the replace part in ModelSpeedup
-        import pdb; pdb.set_trace()
-        os.makedirs(onnx_dir, exist_ok=True)
-        torch.onnx.export(norm_model, data, os.path.join(onnx_dir, 'bert_coarse.onnx'), opset_version=10)
-        torch.save(new_mask, os.path.join(onnx_dir, 'mask'))
-    else:
-        # we convert mask to pure coarse-grained mask
-        tmp_encoder = copy.deepcopy(norm_model.bert.encoder)
-        tmp_mask = torch.load('nni_encoder_mask.pth')
-        for name in tmp_mask:
-            if tmp_mask[name]['weight'].size(0) == 64 and 'self' in name:
-                # cannot prune more on the remained one head
-                tmp_mask[name]['weight'][:] = 1
-                tmp_mask[name]['bias'][:] = 1
-        torch.save(tmp_mask, 'tmp_mask.pth')
-        ms = ModelSpeedup(tmp_encoder, torch.rand(32, 128, 768), 'tmp_mask.pth')
-        import pdb; pdb.set_trace()
-        ms.speedup_model()
-        for name, module in tmp_encoder:
-            if isinstance(module, torch.nn.Linear):
-                father_m, leaf_m = get_module_by_name(norm_model, name)
-                _name =  name.split('.')[-1]
-                setattr(father_m, _name, module)
-
-            elif hasattr(module, 'num_attention_heads'):
-                father_m, leaf_m = get_module_by_name(norm_model, name)
-                
-                leaf_m.num_attention_heads = leaf_m.query.weight.size(0)//64
-                leaf_m.all_head_size = leaf_m.attention_head_size * 1
-        import pdb; pdb.set_trace()
-        norm_model(dummy_input)
-        import pdb; pdb.set_trace()
-=======
     tmp_encoder = copy.deepcopy(norm_model.bert.encoder)
     ms = ModelSpeedup(tmp_encoder, torch.rand(32, 128, 768), 'nni_encoder_mask.pth')
     new_mask = ms.speedup_model()
@@ -253,5 +208,4 @@
     import pdb; pdb.set_trace()
     os.makedirs(onnx_dir, exist_ok=True)
     torch.onnx.export(norm_model, data, os.path.join(onnx_dir, 'bert_coarse.onnx'), opset_version=10)
-    torch.save(new_mask, os.path.join(onnx_dir, 'mask'))
->>>>>>> c50b8fb3
+    torch.save(new_mask, os.path.join(onnx_dir, 'mask'))